defaults:
  - _self_
  - trainer: default
  - sweeper: optuna
  - project: aml

  - override hydra/job_logging: colorlog
  - override hydra/hydra_logging: colorlog

wandb:
  mode: disabled # online, offline, disabled
  save_umap: false
  save_umap_latent_space: false

n_run: 20

model:
  _target_: scyan.model.Scyan

  hidden_size: 16
  n_layers: 7
  n_hidden_layers: 7
  lr: 0.001
  batch_size: 16384
<<<<<<< HEAD
  prior_std: 0.15
  alpha: 1000
  kernel_std: 0.25
  temperature_mmd: 1.5
  temp_lr_weights: 8
=======
  prior_std: 0.25
  alpha_batch_effect: 200
  temperature: -1
>>>>>>> ac12bba9
  mmd_max_samples: 2048

callbacks:
  early_stopping:
    _target_: pytorch_lightning.callbacks.EarlyStopping
    monitor: loss_epoch
    patience: 3
    min_delta: 0.5
    check_on_train_epoch_end: True

work_dir: ${hydra:runtime.cwd}

seed: 0<|MERGE_RESOLUTION|>--- conflicted
+++ resolved
@@ -22,17 +22,9 @@
   n_hidden_layers: 7
   lr: 0.001
   batch_size: 16384
-<<<<<<< HEAD
-  prior_std: 0.15
-  alpha: 1000
-  kernel_std: 0.25
-  temperature_mmd: 1.5
-  temp_lr_weights: 8
-=======
   prior_std: 0.25
   alpha_batch_effect: 200
   temperature: -1
->>>>>>> ac12bba9
   mmd_max_samples: 2048
 
 callbacks:
