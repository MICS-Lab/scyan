<<<<<<< HEAD
# Ignoring scyan tutorials (notebooks) for Git language statistics
*.ipynb -linguist-detectable
*.ipynb linguist-vendored
=======
# Ignoring scyan tutorials (notebooks) for language statistics on Github and Gitlab
*.ipynb -linguist-detectable
.ipynb -linguist-detectable
>>>>>>> 807f7149
<|MERGE_RESOLUTION|>--- conflicted
+++ resolved
@@ -1,9 +1,3 @@
-<<<<<<< HEAD
-# Ignoring scyan tutorials (notebooks) for Git language statistics
-*.ipynb -linguist-detectable
-*.ipynb linguist-vendored
-=======
 # Ignoring scyan tutorials (notebooks) for language statistics on Github and Gitlab
 *.ipynb -linguist-detectable
-.ipynb -linguist-detectable
->>>>>>> 807f7149
+.ipynb -linguist-detectable