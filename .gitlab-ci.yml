image: python:latest

pages:
  tags:
    - docker
  stage: deploy
  only:
    - master
    - dev
  script:
<<<<<<< HEAD
    - apt-get update -q -y
    - apt-get install -y python-pip
=======
>>>>>>> 39adc1ec
    - pip install ".[docs]"
    - mkdocs build --site-dir public
  artifacts:
    paths:
    - public
<|MERGE_RESOLUTION|>--- conflicted
+++ resolved
@@ -8,11 +8,6 @@
     - master
     - dev
   script:
-<<<<<<< HEAD
-    - apt-get update -q -y
-    - apt-get install -y python-pip
-=======
->>>>>>> 39adc1ec
     - pip install ".[docs]"
     - mkdocs build --site-dir public
   artifacts:
